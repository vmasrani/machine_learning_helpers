import pandas as pd
from parallel import pmap, pmap_df
import pandas_flavor as pf
import numpy as np

@pf.register_dataframe_method
def highlight_best(df,
                   col,
                   criterion=np.max,
                   style='background: lightgreen'
                  ):
    # other useful styles: 'font-weight: bold'
    # https://pandas.pydata.org/pandas-docs/stable/user_guide/style.html
    best = df.apply(criterion)[col]
    return df.style.apply(lambda x: [style if (x[col] == best) else '' for i in x], axis=1)


@pf.register_dataframe_method
def remove_boring(df):
    df = df.dropna(1, how='all')
    return df[[i for i in df if len(set(df[i])) > 1]]

@pf.register_dataframe_method
def ppipe(df, f, **kwargs):
    return pmap_df(f, df, **kwargs)

@pf.register_dataframe_method
<<<<<<< HEAD
def str_get_numbers(df, column_name: str):
    """Wrapper around df.str.replace"""

    df[column_name] = df[column_name].str.extract('(\d+)', expand=False)
    return df

@pf.register_dataframe_method
def str_drop_after(df, pat, column_name: str):
    """Wrapper around df.str.replace"""

    df[column_name] = df[column_name].str.split(pat='[', expand=True)
    return df

# collapse_levels(sep='_')
# @pf.register_dataframe_method
# def flatten_cols(df):
#     df.columns = ['_'.join(col).strip() for col in df.columns.values]
#     return df


# to be converted to flavor when I find myself needing them

# def process_dictionary_column(df, column_name):
#     if column_name in df.columns:
#         return (df
#                 .join(df[column_name].apply(pd.Series))
#                 .drop(column_name, 1))
#     else:
#         return df


# def process_tuple_column(df, column_name, output_column_names):
#     if column_name in df.columns:
#         return df.drop(column_name, 1).assign(**pd.DataFrame(df[column_name].values.tolist(), index=df.index))
#     else:
#         return df


# def process_list_column(df, column_name, output_column_names):
#     if column_name in df.columns:
#         new = pd.DataFrame(df[column_name].values.tolist(), index=df.index, columns=output_column_names)
#         old = df.drop(column_name, 1)
#         return old.merge(new, left_index=True, right_index=True)
#     else:
#         return df


# def show_uniques(df):
#     for col in df:
#         print(f'{col}: ', df[col].unique())


# def highlight_best(df, col):
#     best = df[col].max()
#     return df.style.apply(lambda x: ['background: lightgreen' if (x[col] == best) else '' for i in x], axis=1)


# def filter_uninteresting(df):
#     df = df.dropna(1, how='all')
#     return df[[i for i in df if len(set(df[i])) > 1]]
=======
def pgroupby(df, groups, f,  **kwargs):
    '''# mirror groupby order (group then agg)
    replace:
        results = df.groupby(['col1','col2']).apply(f)
    with:
        results = df.pgroupby(['col1','col2'], f)
    '''
    # split into names and groups
    names, df_split = zip(*[(n,g) for n,g in df.groupby(groups)])
    # pmap groups
    out = pmap(f, df_split, **kwargs)
    # reassemble and return
    groups = [groups] if isinstance(groups, str) else groups
    return pd.concat([pd.concat({k: v}, names=groups) for k, v in zip(names, out)])
>>>>>>> 97c6b109
<|MERGE_RESOLUTION|>--- conflicted
+++ resolved
@@ -25,7 +25,6 @@
     return pmap_df(f, df, **kwargs)
 
 @pf.register_dataframe_method
-<<<<<<< HEAD
 def str_get_numbers(df, column_name: str):
     """Wrapper around df.str.replace"""
 
@@ -86,7 +85,6 @@
 # def filter_uninteresting(df):
 #     df = df.dropna(1, how='all')
 #     return df[[i for i in df if len(set(df[i])) > 1]]
-=======
 def pgroupby(df, groups, f,  **kwargs):
     '''# mirror groupby order (group then agg)
     replace:
@@ -101,4 +99,3 @@
     # reassemble and return
     groups = [groups] if isinstance(groups, str) else groups
     return pd.concat([pd.concat({k: v}, names=groups) for k, v in zip(names, out)])
->>>>>>> 97c6b109
