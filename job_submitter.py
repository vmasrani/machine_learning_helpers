--- conflicted
+++ resolved
@@ -206,11 +206,7 @@
     artifact_dir = job_dir / 'artifacts'
     artifact_dir.mkdir(exist_ok=False, parents=True)
 
-<<<<<<< HEAD
     python_command = f"python $HOME_DIR/{SRC_PATH} with data_dir=$HOME_DIR/data artifact_dir=$JOB_DIR/artifacts {hyper_string} --name {experiment_name}"
-=======
-    python_command = f"python $HOME_DIR/{SRC_PATH} with data_dir=$HOME_DIR/data artifact_dir=$JOB_DIR/models {hyper_string} -p --name {experiment_name}"
->>>>>>> 282e7dea
 
     if file_storage_observer or (HOST == static.CC):
         python_command = f"{python_command} -F $JOB_DIR/file_storage_observer"
