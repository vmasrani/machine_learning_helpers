#!/usr/bin/env python
import os
from string import Template
import time
import datetime
import pandas as pd
from pprint import pprint
from pathlib import Path
import sys
import itertools
from itertools import chain
import static
import socket
import subprocess

# Global Arguments
COMPUTE_CANADA_HOSTS = ['cedar{}.cedar.computecanada.ca'.format(i) for i in range(10)]
UBC_SLURM_HOSTS = ['borg.cs.ubc.ca']

hostname = socket.gethostname()

# find host and scheduler
if hostname in COMPUTE_CANADA_HOSTS:
    HOST      = static.CC
elif hostname in UBC_SLURM_HOSTS:
    HOST      = static.UBC
else:
    raise ValueError("Scheduler not detected")

# Paths
PROJECT_DIR    = ""
EXPERIMENT_DIR = ""
SRC_PATH       = ""
DATA_DIR       = ""
RESULTS_DIR    = ""

SLEEP_TIME = 0.50

REQUIRED_OPTIONS = set(["gpu", "hrs", "cpu", "mem", "partition", "env"])

########################
# Main submission loop #
########################

def submit(hyper_params,
           experiment_name,
           experiment_dir,
           manual_mode=False,
           file_storage_observer=False,
           script_name="main.py",
           prune_successful='',
           **kwargs):

    # Validate arguments
    verify_dirs(experiment_dir, experiment_name, script_name)

    # Display info
    hypers = process_hyperparameters(hyper_params, prune_successful)

    assert REQUIRED_OPTIONS.issubset(set(kwargs.keys())), f"{REQUIRED_OPTIONS} must be specified"

    print("------Scheduler Options------")
    pprint(kwargs)
    print("-----------(SLURM)-----------")

    print("Saving results in: {}".format(RESULTS_DIR))
    print("------Sweeping over------")
    pprint(hyper_params)
    print("-------({} runs)-------".format(len(hypers)))

    ask = True
    for idx, hyper_string in enumerate(hypers):
        if ask:
            flag = input("Submit ({}/{}): {}? (y/n/all/exit) ".format(idx + 1, len(hypers), hyper_string))
        if flag in ['yes', 'all', 'y', 'a']:
            scheduler_command, python_command, job_dir = make_commands(hyper_string, experiment_name, idx, file_storage_observer)
            make_bash_script(python_command, static.SUBMISSION_FILE_NAME, job_dir, **kwargs)
            output = subprocess.check_output(scheduler_command,  stderr=subprocess.STDOUT, shell=True)
            print("Submitting ({}/{}): {}".format(idx + 1, len(hypers), output.strip().decode()))
        if flag in ['all', 'a']:
            ask = False
            time.sleep(SLEEP_TIME)

        if flag in ['exit', 'e']:
            sys.exit()


########################
# ---- path management -
########################

# Strictly enforce directory structure
def verify_dirs(experiment_dir, experiment_name, script_name):
    project_dir    = Path(experiment_dir).parents[1]
    src_path       = Path(project_dir) / script_name
    data_dir       = Path(project_dir) / 'data'

    assert project_dir.is_dir(), "{} does not exist".format(project_dir)
    assert data_dir.is_dir(), "{} does not exist".format(data_dir)
    assert src_path.is_file(), "{} does not exist".format(src_path)

    now = datetime.datetime.now()

    # make global
    global PROJECT_DIR
    global EXPERIMENT_DIR
    global SRC_PATH
    global RESULTS_DIR

    PROJECT_DIR = project_dir
    EXPERIMENT_DIR = experiment_dir
    SRC_PATH = f"{script_name}"
    RESULTS_DIR = f'results/{experiment_name}/{now.strftime("%Y_%m_%d_%H:%M:%S")}'


#################################
# ------- hyperparameters -------
#################################

def process_hyperparameters(hyper_params, prune_successful=''):
    df = None
    if prune_successful:
        flag = input(f"Prune submits based on {prune_successful}?")
        if flag in ['yes', 'all', 'y', 'a']:
            df = pd.read_csv(prune_successful, index_col=0)
    if isinstance(hyper_params, dict):
        return make_hyper_string_from_dict(hyper_params, df)
    elif isinstance(hyper_params, list):
        return list(itertools.chain.from_iterable([make_hyper_string_from_dict(d, df) for d in hyper_params]))
    else:
        raise ValueError("hyper_params must be either a single dictionary or a list of dictionaries")


def verify_header(header, df):
    if df is None:
        return True
    else:
        tokens = [df[df[k] == v].shape[0] != 0 for k, v in header]
    return all(tokens)

# returns strings of form: name1=value1 name2=value2 name3=value3...
def make_hyper_string_from_dict(hyper_dict, df):
    # Check all values are iterable lists
    def type_check(value):
        if isinstance(value, (list, range)):
            return list(value)
        else:
            return [value]

    hyper_dict = {key: type_check(value) for key, value in hyper_dict.items()}

    commands = []
    for args in itertools.product(*hyper_dict.values()):
        header = list(zip(hyper_dict.keys(), args))
        if verify_header(header, df):
            command = "".join(["'{}={}' ".format(k, v) for k, v in header])
            commands.append(command[:-1])
        else:
            print(f"skipping: {header}")

    return commands


def make_bash_script(python_command, file_name, job_dir, **kwargs):
    myfile = static.SLURM_TEMPLATE
    myfile = add_slurm_option(myfile, f"#SBATCH --mem={kwargs['mem']}")
    myfile = add_slurm_option(myfile, f"#SBATCH --time=00-{kwargs['hrs']}:00")
    myfile = add_slurm_option(myfile, f"#SBATCH --cpus-per-task={kwargs['cpu']}")
    myfile = add_slurm_option(myfile, f"#SBATCH --output=%x-%j.out")

    if kwargs['gpu']:
        myfile = add_slurm_option(myfile, f"#SBATCH --gres=gpu:1")

    if "nodelist" in kwargs:
        myfile = add_slurm_option(myfile, "#SBATCH --nodelist=" + ",".join(kwargs['nodelist']))

    if "exclude" in kwargs:
        myfile = add_slurm_option(myfile, "#SBATCH --exclude=" + ",".join(kwargs['exclude']))

    if HOST == static.UBC:
        myfile = add_slurm_option(myfile, f"#SBATCH --partition={kwargs['partition']}")
        python_init = f"source /ubc/cs/research/fwood/vadmas/miniconda3/bin/activate {kwargs['env']}"
    else:
<<<<<<< HEAD
        myfile = add_slurm_option(myfile, f"#SBATCH --account=rrg-kevinlb")
=======
        myfile = add_slurm_option(myfile, f"#SBATCH --account={kwargs['account']}")
>>>>>>> 433c60e2
        python_init = Template(static.CC_PYTHON_INIT_TOKEN).safe_substitute(pip_install=static.CC_PIP_INSTALLS[kwargs['env']])

    myfile = Template(myfile).safe_substitute(
        init= python_init,
        python_command=python_command,
        home_dir=PROJECT_DIR,
        job_dir=job_dir
    )

    with open(file_name, 'w') as rsh:
        rsh.write(myfile)


def add_slurm_option(myfile, option):
    return myfile.replace("\n\n",f"\n\n{option}\n", 1) # set maxreplace = 1 to only replace first occurance

def make_commands(hyper_string, experiment_name, job_idx, file_storage_observer):
    job_dir = Path(EXPERIMENT_DIR) / Path(RESULTS_DIR) / f"job_{job_idx}"
    job_dir.mkdir(exist_ok=False, parents=True)

    artifact_dir = job_dir / 'artifacts'
    artifact_dir.mkdir(exist_ok=False, parents=True)

    python_command = f"python $HOME_DIR/{SRC_PATH} with data_dir=$HOME_DIR/data artifact_dir=$JOB_DIR/models {hyper_string} -p --name {experiment_name}"

    if file_storage_observer or (HOST == static.CC):
        python_command = f"{python_command} -F $JOB_DIR/file_storage_observer"

    args_file_name = job_dir / "args.txt"
    res_name = job_dir / 'results.res'
    err_name = job_dir / 'error.err'

    with open(args_file_name, 'w') as rsh:
        rsh.write(hyper_string.replace("' '", "'\n'"))

    scheduler_command = f"sbatch -o {res_name} -e {err_name} -J {experiment_name} --export=ALL {static.SUBMISSION_FILE_NAME}"

    return scheduler_command, python_command, job_dir
<|MERGE_RESOLUTION|>--- conflicted
+++ resolved
@@ -69,6 +69,7 @@
     print("-------({} runs)-------".format(len(hypers)))
 
     ask = True
+    flag = 'y'
     for idx, hyper_string in enumerate(hypers):
         if ask:
             flag = input("Submit ({}/{}): {}? (y/n/all/exit) ".format(idx + 1, len(hypers), hyper_string))
@@ -181,11 +182,7 @@
         myfile = add_slurm_option(myfile, f"#SBATCH --partition={kwargs['partition']}")
         python_init = f"source /ubc/cs/research/fwood/vadmas/miniconda3/bin/activate {kwargs['env']}"
     else:
-<<<<<<< HEAD
-        myfile = add_slurm_option(myfile, f"#SBATCH --account=rrg-kevinlb")
-=======
         myfile = add_slurm_option(myfile, f"#SBATCH --account={kwargs['account']}")
->>>>>>> 433c60e2
         python_init = Template(static.CC_PYTHON_INIT_TOKEN).safe_substitute(pip_install=static.CC_PIP_INSTALLS[kwargs['env']])
 
     myfile = Template(myfile).safe_substitute(
