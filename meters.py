from __future__ import division, print_function

import time
from collections import defaultdict, deque
from datetime import  timedelta

from typing import Any
import numpy as np
import torch
from torch import inf


class Meter(object):
<<<<<<< HEAD
    """Track a series of values and provide access to a number of metrics
=======
>>>>>>> e9a2bcf0
    """
    A class to track and compute statistics over a series of values.

    Attributes:
        window_size (int): The maximum number of recent values to consider for statistics.
        fmt (str): Format string for printing the meter's statistics.
        deque (collections.deque): A deque holding the most recent values added.
        total (float): The sum of all values added.
        count (int): The total number of values added.
        mean (float): The current mean of the values.

    Methods:
        reset(): Resets the meter to its initial state.
        update(value): Adds a new value to the meter, updating all statistics.
        var: Returns the variance of the values.
        sample_var: Returns the sample variance of the values.
        median: Returns the median of the values.
        smoothed_avg: Returns the average of the values in the deque.
        avg: Returns the average of all values added.
        global_avg: Returns the average of all values added (same as avg).
        max: Returns the maximum value in the deque.
        min: Returns the minimum value in the deque.
        value: Returns the most recently added value.
    """
    def __init__(self, window_size=20, fmt=None):
        if fmt is None:
            fmt = "{value:.4f} ({avg:.4f})"
<<<<<<< HEAD
        self.deque: Any = deque(maxlen=window_size)
=======
        self.deque = deque(maxlen=window_size)
>>>>>>> e9a2bcf0
        self.total = 0.0
        self.count = 0

        self.M2   = 0
        self.mean = 0
        self.fmt = fmt

    def reset(self):
        self.total = 0.0
        self.count = 0
        self.M2    = 0

    def update(self, value):
        self.deque.append(value)
        self.count += 1
        self.total += value

        # https://en.wikipedia.org/wiki/Algorithms_for_calculating_variance#Welford's_online_algorithm
        delta = value - self.mean
        self.mean += delta / self.count
        delta2 = value - self.mean
        self.M2 += delta * delta2

    @property
    def var(self):
        return self.M2 / self.count if self.count > 2 else 0

    @property
    def sample_var(self):
        return self.M2 / (self.count - 1) if self.count > 2 else 0

    @property
    def median(self):
        return np.median(self.deque)

    @property
    def smoothed_avg(self):
        return np.mean(self.deque)

    @property
    def avg(self):
        return self.total / self.count

    @property
    def global_avg(self):
        return self.avg

    @property
    def max(self):
        return max(self.deque)

    @property
    def min(self):
        return min(self.deque)

    @property
    def value(self):
        return self.deque[-1]

    def __str__(self):
        return self.fmt.format(
            median=self.median,
            avg=self.smoothed_avg,
            global_avg=self.global_avg,
            max=self.max,
            value=self.value)


class MetricLogger(object):
<<<<<<< HEAD
=======
    """
    A utility class for logging and tracking metrics during training or evaluation.

    This class supports logging scalar values (e.g., loss, accuracy) and uses a sliding window
    to compute statistics (e.g., average, median) over recent values. It can also log metrics
    to Weights & Biases (wandb) if provided.

    Attributes:
        meters (defaultdict): A collection of Meter objects for tracking different metrics.
        print_freq (int): Frequency (in iterations) at which to print logged metrics.
        header (str): A header string to prepend to log messages.
        wandb: An optional Weights & Biases logging object for remote tracking.
        delimiter (str): The delimiter to use when joining multiple metric strings for printing.

    Args:
        header (str, optional): A header string to prepend to log messages. Defaults to ''.
        print_freq (int, optional): Frequency (in iterations) at which to print logged metrics. Defaults to 1.
        wandb (optional): An optional Weights & Biases logging object for remote tracking. Defaults to None.
        window_size (int, optional): The size of the sliding window for computing statistics. Defaults to 20.
        fmt (str, optional): A format string for printing each metric. Defaults to None.

    Methods:
        update(**kwargs): Updates the tracked metrics with new values.
        add_meter(name, meter): Adds a new Meter object for tracking a specific metric.
        step(iterable): Iterates over an iterable, logging metrics at the specified frequency and computing total time.
    """
>>>>>>> e9a2bcf0
    def __init__(self, header='', print_freq=1, wandb=None, window_size=20, fmt=None):
        self.meters = defaultdict(lambda: Meter(window_size=window_size, fmt=fmt))
        self.print_freq = print_freq
        self.header = header
        self.wandb = wandb
        self.delimiter = " "

    def update(self, **kwargs):
        for k, v in kwargs.items():
            if isinstance(v, torch.Tensor):
                v = v.item()
            assert isinstance(v, (float, int)), f'{k} is of type {type(v)}'
            self.meters[k].update(v)
        if self.wandb is not None:
            self.wandb.log(kwargs)

    def __getattr__(self, attr):
        if attr in self.meters:
            return self.meters[attr]
        if attr in self.__dict__:
            return self.__dict__[attr]
        raise AttributeError(
            f"'{type(self).__name__}' object has no attribute '{attr}'"
        )

    def __getitem__(self, key):
        return self.__getattr__(key)

    def __str__(self):
        loss_str = [f"{name}: {str(meter)}" for name, meter in self.meters.items()]
        return self.delimiter.join(loss_str)

    def add_meter(self, name, meter):
        self.meters[name] = meter

    def step(self, iterable):
        iterable = list(iterable) # unnest if generator
        start_time = time.time()
        end = time.time()
        iter_time = Meter(fmt='{avg:.4f}')
        data_time = Meter(fmt='{avg:.4f}')
        space_fmt = f':{len(str(len(iterable)))}d'
        if torch.cuda.is_available():
            log_msg = self.delimiter.join([
                self.header,
                '[{0' + space_fmt + '}/{1}]',
                'eta: {eta}',
                '{meters}',
                'time: {time}',
                'data: {data}',
                'max mem: {memory:.0f}'
            ])
        else:
            log_msg = self.delimiter.join([
                self.header,
                '[{0' + space_fmt + '}/{1}]',
                'eta: {eta}',
                '{meters}',
                'time: {time}',
                'data: {data}'
            ])
        MB = 1024.0 * 1024.0
        for i, obj in enumerate(iterable):
            data_time.update(time.time() - end)
            yield obj
            iter_time.update(time.time() - end)
            if i % self.print_freq == 0 or i == len(iterable) - 1:
                eta_seconds = iter_time.global_avg * (len(iterable) - i)
                eta_string = str(timedelta(seconds=int(eta_seconds)))
                if torch.cuda.is_available():
                    print(log_msg.format(
                        i, len(iterable), eta=eta_string,
                        meters=str(self),
                        time=str(iter_time), data=str(data_time),
                        memory=torch.cuda.max_memory_allocated() / MB))
                else:
                    print(log_msg.format(
                        i, len(iterable), eta=eta_string,
                        meters=str(self),
                        time=str(iter_time), data=str(data_time)))
            end = time.time()
        total_time = time.time() - start_time
        total_time_str = str(timedelta(seconds=int(total_time)))
        print(f'{self.header} Total time: {total_time_str} ({total_time / len(iterable):.4f} s / it)')


class ConvergenceMeter(object):
    """This is a modification of pytorch's ReduceLROnPlateau object
        (https://pytorch.org/docs/stable/_modules/torch/optim/lr_scheduler.html#ReduceLROnPlateau)
        which acts as a convergence meter. Everything
        is the same as ReduceLROnPlateau, except it doesn't
        require an optimizer and doesn't modify the learning rate.
        When meter.converged(loss) is called it returns a boolean that
        says if the loss has converged.

    Args:
        mode (str): One of `min`, `max`. In `min` mode, lr will
            be reduced when the quantity metered has stopped
            decreasing; in `max` mode it will be reduced when the
            quantity metered has stopped increasing. Default: 'min'.
        patience (int): Number of epochs with no improvement after
            which learning rate will be reduced. For example, if
            `patience = 2`, then we will ignore the first 2 epochs
            with no improvement, and will only decrease the LR after the
            3rd epoch if the loss still hasn't improved then.
            Default: 10.
        threshold (float): Threshold for measuring the new optimum,
            to only focus on significant changes. Default: 1e-4.
        threshold_mode (str): One of `rel`, `abs`. In `rel` mode,
            dynamic_threshold = best * ( 1 + threshold ) in 'max'
            mode or best * ( 1 - threshold ) in `min` mode.
            In `abs` mode, dynamic_threshold = best + threshold in
            `max` mode or best - threshold in `min` mode. Default: 'rel'.
        cooldown (int): Number of epochs to wait before resuming
            normal operation after lr has been reduced. Default: 0.
        min_lr (float or list): A scalar or a list of scalars. A
            lower bound on the learning rate of all param groups
            or each group respectively. Default: 0.
        eps (float): Minimal decay applied to lr. If the difference
            between new and old lr is smaller than eps, the update is
            ignored. Default: 1e-8.

    Example:
        >>> meter = Meter('min')
        >>> for epoch in range(10):
        >>>     train(...)
        >>>     val_loss = validate(...)
        >>>     if meter.converged(val_loss):
        >>>         break
    """

    def __init__(self, mode='min', patience=10,
                 verbose=False, threshold=1e-4, threshold_mode='rel',
                 cooldown=0, eps=1e-8):

        self.has_converged = False
        self.patience = patience
        self.verbose = verbose
        self.cooldown = cooldown
        self.cooldown_counter = 0
        self.mode = mode
        self.threshold = threshold
        self.threshold_mode = threshold_mode
        self.best = None
        self.num_bad_epochs = 0
        self.mode_worse = None  # the worse value for the chosen mode
        self.eps = eps
        self.last_epoch = -1
        self._init_is_better(mode=mode, threshold=threshold,
                             threshold_mode=threshold_mode)
        self._reset()

    def _reset(self):
        """Resets num_bad_epochs counter and cooldown counter."""
        self.best = self.mode_worse
        self.cooldown_counter = 0
        self.num_bad_epochs = 0

    def update(self, metrics, epoch=None):
        self.step(metrics, epoch=epoch)

    def step(self, metrics, epoch=None):
        # convert `metrics` to float, in case it's a zero-dim Tensor
        current = float(metrics)
        if epoch is None:
            epoch = self.last_epoch = self.last_epoch + 1
        self.last_epoch = epoch

        if self.is_better(current, self.best):
            self.best = current
            self.num_bad_epochs = 0
        else:
            self.num_bad_epochs += 1

        if self.in_cooldown:
            self.cooldown_counter -= 1
            self.num_bad_epochs = 0  # ignore any bad epochs in cooldown

        if self.num_bad_epochs > self.patience:
            self.has_converged = True

    @property
    def in_cooldown(self):
        return self.cooldown_counter > 0

    def is_better(self, a, best):
        if self.mode == 'min' and self.threshold_mode == 'rel':
            rel_epsilon = 1. - self.threshold
            return a < best * rel_epsilon

        elif self.mode == 'min' and self.threshold_mode == 'abs':
            return a < best - self.threshold

        elif self.mode == 'max' and self.threshold_mode == 'rel':
            rel_epsilon = self.threshold + 1.
            return a > best * rel_epsilon

        else:  # mode == 'max' and epsilon_mode == 'abs':
            return a > best + self.threshold

    def _init_is_better(self, mode, threshold, threshold_mode):
        if mode not in {'min', 'max'}:
            raise ValueError(f'mode {mode} is unknown!')
        if threshold_mode not in {'rel', 'abs'}:
            raise ValueError(f'threshold mode {threshold_mode} is unknown!')

        self.mode_worse = inf if mode == 'min' else -inf
        self.mode = mode
        self.threshold = threshold
        self.threshold_mode = threshold_mode


class BestMeter(object):
    """ This is like ConvergenceMeter except it stores the
        best result in a set of results. To be used in a
        grid search

    Args:
        mode (str): One of `min`, `max`. In `min` mode, best will
            be updated when the quantity metered is lower than the current best;
            in `max` mode best will be updated when the quantity metered is higher
            than the current best. Default: 'max'.

    """

    def __init__(self, name='value', mode='max', object_name='epoch', verbose=True):

        self.has_converged = False
        self.verbose = verbose
        self.mode = mode
        self.name = name
        self.obj_name = object_name
        self.best = None
        self.best_obj = None
        self.mode_worse = None  # the worse value for the chosen mode
        self._init_is_better(mode=mode)
        self._reset()

    def _reset(self):
        self.best = self.mode_worse

    def step(self, metrics, **kwargs):
        # convert `metrics` to float, in case it's a zero-dim Tensor
        current = float(metrics)

        if self.is_better(current, self.best):
            self.best = current
            self.best_obj = kwargs
            if self.verbose:
                print("*********New best**********")
                print(f"{self.name}: ", current)
                print(f"{self.best_obj}")
                print("***************************")
            return True

        return False

    def is_better(self, a, best):
        return a < best if self.mode == 'min' else a > best

    def _init_is_better(self, mode):
        if mode not in {'min', 'max'}:
            raise ValueError(f'mode {mode} is unknown!')
        self.mode_worse = inf if mode == 'min' else -inf
        self.mode = mode<|MERGE_RESOLUTION|>--- conflicted
+++ resolved
@@ -11,10 +11,6 @@
 
 
 class Meter(object):
-<<<<<<< HEAD
-    """Track a series of values and provide access to a number of metrics
-=======
->>>>>>> e9a2bcf0
     """
     A class to track and compute statistics over a series of values.
 
@@ -42,11 +38,7 @@
     def __init__(self, window_size=20, fmt=None):
         if fmt is None:
             fmt = "{value:.4f} ({avg:.4f})"
-<<<<<<< HEAD
-        self.deque: Any = deque(maxlen=window_size)
-=======
         self.deque = deque(maxlen=window_size)
->>>>>>> e9a2bcf0
         self.total = 0.0
         self.count = 0
 
@@ -116,8 +108,6 @@
 
 
 class MetricLogger(object):
-<<<<<<< HEAD
-=======
     """
     A utility class for logging and tracking metrics during training or evaluation.
 
@@ -144,7 +134,6 @@
         add_meter(name, meter): Adds a new Meter object for tracking a specific metric.
         step(iterable): Iterates over an iterable, logging metrics at the specified frequency and computing total time.
     """
->>>>>>> e9a2bcf0
     def __init__(self, header='', print_freq=1, wandb=None, window_size=20, fmt=None):
         self.meters = defaultdict(lambda: Meter(window_size=window_size, fmt=fmt))
         self.print_freq = print_freq
