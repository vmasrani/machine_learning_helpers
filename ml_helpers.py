from __future__ import division, print_function
import errno
from types import SimpleNamespace
import json
import os
import pickle
import random
import socket
import sys
import time
from collections import defaultdict, deque
from datetime import datetime, timedelta
from pathlib import Path
from multiprocessing import Pool, cpu_count
from tqdm import tqdm

import joblib
import numpy as np
import pandas as pd
import torch
import torch.distributed as dist
from joblib import Parallel, delayed
from sklearn import metrics
from torch._six import inf

PRUNE_COLUMNS = [
    '__doc__',
    'checkpoint',
    'meta',
    'resources',
    'checkpoint_frequency',
    'cuda',
    'heartbeat',
    'verbose',
    'command',
    'data_dir',
    'experiment',
    'artifact_dir',
    'artifacts',
]

persist_dir = Path('./.persistdir')


def nested_dict():
    return defaultdict(nested_dict)


"""
Loggers and Meters
"""


# from the excellent https://github.com/pytorch/vision/blob/master/references/detection/utils.py
class Meter(object):
    """Track a series of values and provide access to a number of metric
    """

    def __init__(self, window_size=20, fmt=None):
        if fmt is None:
            fmt = "{median:.4f} ({global_avg:.4f})"
        self.deque = deque(maxlen=window_size)
        self.total = 0.0
        self.count = 0

        self.M2   = 0
        self.mean = 0
        self.fmt = fmt

    def reset(self):
        self.total = 0.0
        self.count = 0
        self.M2    = 0

    def update(self, value):
        self.deque.append(value)
        self.count += 1
        self.total += value

        # https://en.wikipedia.org/wiki/Algorithms_for_calculating_variance#Welford's_online_algorithm
        delta = value - self.mean
        self.mean += delta / self.count
        delta2 = value - self.mean
        self.M2 += delta * delta2

    @property
    def var(self):
        return self.M2 / self.count if self.count > 2 else 0

    @property
    def sample_var(self):
        return self.M2 / (self.count - 1) if self.count > 2 else 0

    @property
    def median(self):
        return np.median(self.deque)

    @property
    def smoothed_avg(self):
        return np.mean(self.deque)

    @property
    def avg(self):
        return self.total / self.count

    @property
    def global_avg(self):
        return self.total / self.count

    @property
    def max(self):
        return max(self.deque)

    @property
    def value(self):
        return self.deque[-1]

    def __str__(self):
        return self.fmt.format(
            median=self.median,
            avg=self.smoothed_avg,
            global_avg=self.global_avg,
            max=self.max,
            value=self.value)


class MetricLogger(object):
    def __init__(self, delimiter=" ", header='', print_freq=1, wandb=None):
        self.meters = defaultdict(Meter)
        self.delimiter = delimiter
        self.print_freq = print_freq
        self.header = header
        self.wandb = wandb

    def update(self, **kwargs):
        for k, v in kwargs.items():
            if isinstance(v, torch.Tensor):
                v = v.item()
            assert isinstance(v, (float, int)), f'{k} is of type {type(v)}'
            self.meters[k].update(v)
        if self.wandb is not None:
            self.wandb.log(kwargs)

    def __getattr__(self, attr):
        if attr in self.meters:
            return self.meters[attr]
        if attr in self.__dict__:
            return self.__dict__[attr]
        raise AttributeError("'{}' object has no attribute '{}'".format(
            type(self).__name__, attr))

    def __str__(self):
        loss_str = []
        for name, meter in self.meters.items():
            loss_str.append(
                "{}: {}".format(name, str(meter))
            )
        return self.delimiter.join(loss_str)

    def add_meter(self, name, meter):
        self.meters[name] = meter

    def step(self, iterable):
        i = 0
        start_time = time.time()
        end = time.time()
        iter_time = Meter(fmt='{avg:.4f}')
        data_time = Meter(fmt='{avg:.4f}')
        space_fmt = ':' + str(len(str(len(iterable)))) + 'd'
        if torch.cuda.is_available():
            log_msg = self.delimiter.join([
                self.header,
                '[{0' + space_fmt + '}/{1}]',
                'eta: {eta}',
                '{meters}',
                'time: {time}',
                'data: {data}',
                'max mem: {memory:.0f}'
            ])
        else:
            log_msg = self.delimiter.join([
                self.header,
                '[{0' + space_fmt + '}/{1}]',
                'eta: {eta}',
                '{meters}',
                'time: {time}',
                'data: {data}'
            ])
        MB = 1024.0 * 1024.0
        for obj in iterable:
            data_time.update(time.time() - end)
            yield obj
            iter_time.update(time.time() - end)
            if i % self.print_freq == 0 or i == len(iterable) - 1:
                eta_seconds = iter_time.global_avg * (len(iterable) - i)
                eta_string = str(timedelta(seconds=int(eta_seconds)))
                if torch.cuda.is_available():
                    print(log_msg.format(
                        i, len(iterable), eta=eta_string,
                        meters=str(self),
                        time=str(iter_time), data=str(data_time),
                        memory=torch.cuda.max_memory_allocated() / MB))
                else:
                    print(log_msg.format(
                        i, len(iterable), eta=eta_string,
                        meters=str(self),
                        time=str(iter_time), data=str(data_time)))
            i += 1
            end = time.time()
        total_time = time.time() - start_time
        total_time_str = str(timedelta(seconds=int(total_time)))
        print('{} Total time: {} ({:.4f} s / it)'.format(
            self.header, total_time_str, total_time / len(iterable)))


class ConvergenceMeter(object):
    """This is a modification of pytorch's ReduceLROnPlateau object
        (https://pytorch.org/docs/stable/_modules/torch/optim/lr_scheduler.html#ReduceLROnPlateau)
        which acts as a convergence meter. Everything
        is the same as ReduceLROnPlateau, except it doesn't
        require an optimizer and doesn't modify the learning rate.
        When meter.converged(loss) is called it returns a boolean that
        says if the loss has converged.

    Args:
        mode (str): One of `min`, `max`. In `min` mode, lr will
            be reduced when the quantity metered has stopped
            decreasing; in `max` mode it will be reduced when the
            quantity metered has stopped increasing. Default: 'min'.
        patience (int): Number of epochs with no improvement after
            which learning rate will be reduced. For example, if
            `patience = 2`, then we will ignore the first 2 epochs
            with no improvement, and will only decrease the LR after the
            3rd epoch if the loss still hasn't improved then.
            Default: 10.
        threshold (float): Threshold for measuring the new optimum,
            to only focus on significant changes. Default: 1e-4.
        threshold_mode (str): One of `rel`, `abs`. In `rel` mode,
            dynamic_threshold = best * ( 1 + threshold ) in 'max'
            mode or best * ( 1 - threshold ) in `min` mode.
            In `abs` mode, dynamic_threshold = best + threshold in
            `max` mode or best - threshold in `min` mode. Default: 'rel'.
        cooldown (int): Number of epochs to wait before resuming
            normal operation after lr has been reduced. Default: 0.
        min_lr (float or list): A scalar or a list of scalars. A
            lower bound on the learning rate of all param groups
            or each group respectively. Default: 0.
        eps (float): Minimal decay applied to lr. If the difference
            between new and old lr is smaller than eps, the update is
            ignored. Default: 1e-8.

    Example:
        >>> meter = Meter('min')
        >>> for epoch in range(10):
        >>>     train(...)
        >>>     val_loss = validate(...)
        >>>     if meter.converged(val_loss):
        >>>         break
    """

    def __init__(self, mode='min', patience=10,
                 verbose=False, threshold=1e-4, threshold_mode='rel',
                 cooldown=0, eps=1e-8):

        self.has_converged = False
        self.patience = patience
        self.verbose = verbose
        self.cooldown = cooldown
        self.cooldown_counter = 0
        self.mode = mode
        self.threshold = threshold
        self.threshold_mode = threshold_mode
        self.best = None
        self.num_bad_epochs = None
        self.mode_worse = None  # the worse value for the chosen mode
        self.eps = eps
        self.last_epoch = -1
        self._init_is_better(mode=mode, threshold=threshold,
                             threshold_mode=threshold_mode)
        self._reset()

    def _reset(self):
        """Resets num_bad_epochs counter and cooldown counter."""
        self.best = self.mode_worse
        self.cooldown_counter = 0
        self.num_bad_epochs = 0

    def update(self, metrics, epoch=None):
        self.step(metrics, epoch=None)

    def step(self, metrics, epoch=None):
        # convert `metrics` to float, in case it's a zero-dim Tensor
        current = float(metrics)
        if epoch is None:
            epoch = self.last_epoch = self.last_epoch + 1
        self.last_epoch = epoch

        if self.is_better(current, self.best):
            self.best = current
            self.num_bad_epochs = 0
        else:
            self.num_bad_epochs += 1

        if self.in_cooldown:
            self.cooldown_counter -= 1
            self.num_bad_epochs = 0  # ignore any bad epochs in cooldown

        if self.num_bad_epochs > self.patience:
            self.has_converged = True

    @property
    def in_cooldown(self):
        return self.cooldown_counter > 0

    def is_better(self, a, best):
        if self.mode == 'min' and self.threshold_mode == 'rel':
            rel_epsilon = 1. - self.threshold
            return a < best * rel_epsilon

        elif self.mode == 'min' and self.threshold_mode == 'abs':
            return a < best - self.threshold

        elif self.mode == 'max' and self.threshold_mode == 'rel':
            rel_epsilon = self.threshold + 1.
            return a > best * rel_epsilon

        else:  # mode == 'max' and epsilon_mode == 'abs':
            return a > best + self.threshold

    def _init_is_better(self, mode, threshold, threshold_mode):
        if mode not in {'min', 'max'}:
            raise ValueError('mode ' + mode + ' is unknown!')
        if threshold_mode not in {'rel', 'abs'}:
            raise ValueError('threshold mode ' + threshold_mode + ' is unknown!')

        if mode == 'min':
            self.mode_worse = inf
        else:  # mode == 'max':
            self.mode_worse = -inf

        self.mode = mode
        self.threshold = threshold
        self.threshold_mode = threshold_mode


class BestMeter(object):
    """ This is like ConvergenceMeter except it stores the
        best result in a set of results. To be used in a
        grid search

    Args:
        mode (str): One of `min`, `max`. In `min` mode, best will
            be updated when the quantity metered is lower than the current best;
            in `max` mode best will be updated when the quantity metered is higher
            than the current best. Default: 'max'.

    """

    def __init__(self, name='value', mode='max', object_name='epoch', verbose=True):

        self.has_converged = False
        self.verbose = verbose
        self.mode = mode
        self.name = name
        self.obj_name = object_name
        self.best = None
        self.best_obj = None
        self.mode_worse = None  # the worse value for the chosen mode
        self._init_is_better(mode=mode)
        self._reset()

    def _reset(self):
        self.best = self.mode_worse

    def step(self, metrics, **kwargs):
        # convert `metrics` to float, in case it's a zero-dim Tensor
        current = float(metrics)

        if self.is_better(current, self.best):
            self.best = current
            self.best_obj = kwargs
            if self.verbose:
                print("*********New best**********")
                print(f"{self.name}: ", current)
                print(f"{self.best_obj}")
                print("***************************")
            return True

        return False

    def is_better(self, a, best):
        if self.mode == 'min':
            return a < best
        else:  # mode == 'max' and epsilon_mode == 'abs':
            return a > best

    def _init_is_better(self, mode):
        if mode not in {'min', 'max'}:
            raise ValueError('mode ' + mode + ' is unknown!')
        if mode == 'min':
            self.mode_worse = inf
        else:  # mode == 'max':
            self.mode_worse = -inf

        self.mode = mode


def save_model(args):
    torch.save(args.model.state_dict(),
               os.path.join(args.wandb.run.dir, "model.h5"))



def collate_fn(batch):
    return tuple(zip(*batch))


def one_vs_all_cv(mylist):
    folds = []
    for i in range(len(mylist)):
        train = mylist.copy()
        test = [train.pop(i)]
        folds += [(train, test)]
    return folds


def warmup_lr_scheduler(optimizer, warmup_iters, warmup_factor):
    def f(x):
        if x >= warmup_iters:
            return 1
        alpha = float(x) / warmup_iters
        return warmup_factor * (1 - alpha) + alpha

    return torch.optim.lr_scheduler.LambdaLR(optimizer, f)


def mkdir(path):
    try:
        os.makedirs(path)
    except OSError as e:
        if e.errno != errno.EEXIST:
            raise

# https://stackoverflow.com/questions/10823877/what-is-the-fastest-way-to-flatten-arbitrarily-nested-lists-in-python


def flatten(container):
    for i in container:
        if isinstance(i, (list, tuple)):
            yield from flatten(i)
        else:
            yield i

# https://codereview.stackexchange.com/questions/185785/scale-numpy-array-to-certain-range


def scale(x, out_range=(-1, 1)):
    domain = np.min(x), np.max(x)
    y = (x - (domain[1] + domain[0]) / 2) / (domain[1] - domain[0])
    return y * (out_range[1] - out_range[0]) + (out_range[1] + out_range[0]) / 2


def hits_and_misses(y_hat, y_testing):
    tp = sum(y_hat + y_testing > 1)
    tn = sum(y_hat + y_testing == 0)
    fp = sum(y_hat - y_testing > 0)
    fn = sum(y_testing - y_hat > 0)
    return tp, tn, fp, fn


def get_auc(roc):
    prec = roc['prec'].fillna(1)
    recall = roc['recall']
    return metrics.auc(recall, prec)


def classification_metrics(tp, tn, fp, fn):
    precision   = tp / (tp + fp)
    recall      = tp / (tp + fn)
    f1          = 2.0 * (precision * recall / (precision + recall))
    sensitivity = tp / (tp + fn)
    specificity = tn / (tn + fp)

    return {
        "tp": float(tp),
        "tn": float(tn),
        "fp": float(fp),
        "fn": float(fn),
        "prec": float(precision),
        "recall": float(recall),
        "f1": float(f1),
        "sensitivity": float(sensitivity),
        "specificity": float(specificity)
    }


def block_print():
    sys.stdout = open(os.devnull, 'w')


def enable_print():
    sys.stdout = sys.__stdout__


def get_data_loader(dataset, batch_size, args, shuffle=True):
    """Args:
        np_array: shape [num_data, data_dim]
        batch_size: int
        device: torch.device object

    Returns: torch.utils.data.DataLoader object
    """

    if args.device == torch.device('cpu'):
        kwargs = {'num_workers': 4, 'pin_memory': True}
    else:
        kwargs = {}

    return torch.utils.data.DataLoader(dataset=dataset, batch_size=batch_size, shuffle=shuffle, **kwargs)


<<<<<<< HEAD

=======
>>>>>>> 86df0ca5
def split_train_test_by_percentage(dataset, train_percentage=0.8):
    """ split pytorch Dataset object by percentage """
    train_length = int(len(dataset) * train_percentage)
    return torch.utils.data.random_split(dataset, (train_length, len(dataset) - train_length))


def pmap(f, arr, n_jobs=-1, prefer='threads', verbose=10):
    return Parallel(n_jobs=n_jobs, prefer=prefer, verbose=verbose)(delayed(f)(i) for i in arr)

def pmap_df(f, df, n_cores=cpu_count() - 1, n_chunks = 100):
    # https://towardsdatascience.com/make-your-own-super-pandas-using-multiproc-1c04f41944a1
    df_split = np.array_split(df, n_chunks)
    with Pool(n_cores) as p:
        results = list(tqdm(p.imap(f, df_split), total=len(df_split)))
    df = pd.concat(results)
    return df


def put(value, filename):
    persist_dir.mkdir(exist_ok=True)
    filename = persist_dir / filename
    print("Saving to ", filename)
    joblib.dump(value, filename)


def get(filename):
    filename = persist_dir / filename
    assert filename.exists(), "{} doesn't exist".format(filename)
    print("Loading from ", filename)
    return joblib.load(filename)


def smooth(arr, window):
    return pd.Series(arr).rolling(window, min_periods=1).mean().values


def detect_cuda(args):
    if args.cuda and torch.cuda.is_available():
        args.device = torch.device('cuda')
        args.cuda = True
    else:
        args.device = torch.device('cpu')
        args.cuda = False
    return args


def logaddexp(a, b):
    """Returns log(exp(a) + exp(b))."""

    return torch.logsumexp(torch.cat([a.unsqueeze(0), b.unsqueeze(0)]), dim=0)


def lognormexp(values, dim=0):
    """Exponentiates, normalizes and takes log of a tensor.
    """

    log_denominator = torch.logsumexp(values, dim=dim, keepdim=True)
    # log_numerator = values
    return values - log_denominator


def make_sparse(sparse_mx, args):
    """Convert a scipy sparse matrix to a torch sparse tensor."""
    sparse_mx = sparse_mx.tocoo().astype(np.float32)

    indices = tensor(np.vstack((sparse_mx.row, sparse_mx.col)), args, torch.long)
    values = tensor(sparse_mx.data, args)
    shape = torch.Size(sparse_mx.shape)
    return torch.sparse.FloatTensor(indices, values, shape)


def exponentiate_and_normalize(values, dim=0):
    """Exponentiates and normalizes a tensor.

    Args:
        values: tensor [dim_1, ..., dim_N]
        dim: n

    Returns:
        result: tensor [dim_1, ..., dim_N]
            where result[i_1, ..., i_N] =
                            exp(values[i_1, ..., i_N])
            ------------------------------------------------------------
             sum_{j = 1}^{dim_n} exp(values[i_1, ..., j, ..., i_N])
    """

    return torch.exp(lognormexp(values, dim=dim))


def seed_all(seed, tf=False):
    """Seed all devices deterministically off of seed and somewhat
    independently."""
    np.random.seed(seed)
    random.seed(seed)
    torch.manual_seed(seed)
    torch.cuda.manual_seed_all(seed)
    if tf:
        import tensorflow as tf
        tf.random.set_seed(seed)


def get_grads(model):
    return torch.cat([torch.flatten(p.grad.clone()) for p in model.parameters()]).cpu()


def log_ess(log_weight):
    """Log of Effective sample size.
    Args:
        log_weight: Unnormalized log weights
            torch.Tensor [batch_size, S] (or [S])
    Returns: log of effective sample size [batch_size] (or [1])
    """
    dim = 1 if log_weight.ndimension() == 2 else 0

    return 2 * torch.logsumexp(log_weight, dim=dim) - \
        torch.logsumexp(2 * log_weight, dim=dim)


def ess(log_weight):
    """Effective sample size.
    Args:
        log_weight: Unnormalized log weights
            torch.Tensor [batch_size, S] (or [S])
    Returns: effective sample size [batch_size] (or [1])
    """

    return torch.exp(log_ess(log_weight))


def get_unique_dir(comment=None):
    current_time = datetime.now().strftime('%b%d_%H-%M-%S')
    host = socket.gethostname()
    name = f"{current_time}_{host}"
    if comment: name = f"{name}_{comment}"
    return name


def spread(X, N, axis=0):
    """
    Takes a 1-d vector and spreads it out over
    N rows s.t spread(X, N).sum(0) = X
    """
    return (1 / N) * duplicate(X, N, axis)


def duplicate(X, N, axis=0):
    """
    Takes a 1-d vector and duplicates it across
    N rows s.t spread(X, N).sum(axis) = N*X
    """
    order = (N, 1) if axis == 0 else (1, N)
    return X.unsqueeze(axis).repeat(*order)


def safe_json_load(path):
    path = Path(path)
    res = {}
    try:
        if path.stat().st_size != 0:
            with open(path) as data_file:
                res = json.load(data_file)
    except Exception as e:
        print(f"{path} raised exception:")
        print("------------------------------")
        print(e)
        print("------------------------------")

    return res


def get_experiments_from_fs(path):
    path = Path(path)
    assert (path / '_sources/').exists(), f"Bad path: {path}"
    exps = {}
    dfs = []

    for job in path.glob("*"):
        if job.parts[-1] in ['_resources', '_sources']:
            continue
        job_id = job.parts[-1]

        run = safe_json_load(job / 'run.json')
        config = safe_json_load(job / 'config.json')
        metrics = safe_json_load(job / 'metrics.json')

        exps[job_id] = {**config, **run}

        if metrics:
            for metric, v in metrics.items():
                df = pd.DataFrame(v)
                df.index = pd.MultiIndex.from_product([[job_id], [metric], df.index], names=['_id', 'metric', 'index'])
                dfs += [df]

    exps = pd.DataFrame(exps).T
    exps.index.name = '_id'
    if dfs:
        df = pd.concat(dfs).drop('timestamps', axis=1)
    else:
        df = None
    return exps, df


def get_experiments_from_dir(path, observer_name="file_storage_observer", prune=PRUNE_COLUMNS):
    path = Path(path)
    assert path.exists(), f'Bad path: {path}'
    exps = {}
    dfs = {}
    for p in path.rglob(observer_name):
        _id = str(p).replace(f"/{observer_name}", "")
        exp, df = get_experiments_from_fs(p)
        exps[_id] = exp
        if df is None:
            print(f"{p} returned empty df")
        else:
            dfs[_id] = df

    if exps and dfs:
        exps = pd.concat(exps.values(), keys=exps.keys()).droplevel(1)
        dfs = pd.concat(dfs.values(), keys=dfs.keys()).droplevel(1)

        exps.index.name = '_id'
        dfs.index.names = ['_id', 'metric', 'index']
    else:
        raise ValueError(f"results empty! path:{path}")

    if prune:
        exps = exps.remove_columns([c for c in prune if c in exps.columns])
    return exps, dfs


def post_process(exp, df, CUTOFF_EPOCH=2000):
    print(f"{exp[exp.status == 'COMPLETED'].shape[0]} jobs completed")
    print(f"{exp[exp.status == 'RUNNING'].shape[0]} jobs timed out")
    print(f"{exp[exp.status == 'FAILED'].shape[0]} jobs failed")

    # Remove jobs that failed
    exp = exp[exp.status != 'FAILED']

    df = df[df.steps <= CUTOFF_EPOCH]

    # get values at last epoch
    results_at_cutoff = df[df.steps == CUTOFF_EPOCH].reset_index().pivot(index='_id', columns='metric', values='values')

    # join
    exp = exp.join(results_at_cutoff, how='outer')
    return exp, df


def process_dictionary_column(df, column_name):
    if column_name in df.columns:
        return (df
                .join(df[column_name].apply(pd.Series))
                .drop(column_name, 1))
    else:
        return df


def process_tuple_column(df, column_name, output_column_names):
    if column_name in df.columns:
        return df.drop(column_name, 1).assign(**pd.DataFrame(df[column_name].values.tolist(), index=df.index))
    else:
        return df


def process_list_column(df, column_name, output_column_names):
    if column_name in df.columns:
        new = pd.DataFrame(df[column_name].values.tolist(), index=df.index, columns=output_column_names)
        old = df.drop(column_name, 1)
        return old.merge(new, left_index=True, right_index=True)
    else:
        return df


def show_uniques(df):
    for col in df:
        print(f'{col}: ', df[col].unique())


def highlight_best(df, col):
    best = df[col].max()
    return df.style.apply(lambda x: ['background: lightgreen' if (x[col] == best) else '' for i in x], axis=1)


def filter_uninteresting(df):
    df = df.dropna(1, how='all')
    return df[[i for i in df if len(set(df[i])) > 1]]


"""
Safe initalizers
"""


def tensor(data, args=None, dtype=torch.float, device=torch.device('cpu')):
    if args is not None:
        device = args.device
    if torch.is_tensor(data):
        return data.to(dtype=dtype, device=device)
    elif isinstance(data, list) and torch.is_tensor(data[0]):
        return torch.stack(data)
    else:
        return torch.tensor(np.array(data), device=device, dtype=dtype)


def parameter(*args, **kwargs):
    return torch.nn.Parameter(tensor(*args, **kwargs))


def numpyify(val):
    if isinstance(val, dict):
        return {k: np.array(v) for k, v in val.items()}
    if isinstance(val, (float, int, list, np.ndarray)):
        return np.array(val)
    if isinstance(val, (torch.Tensor)):
        return val.cpu().numpy()
    else:
        raise ValueError("Not handled")


def array(val):
    return numpyify(val)


def slist(val):
    """
    safe list
    """
    if isinstance(val, list):
        return val
    else:
        return [val]


def notnan(val):
    return not pd.DataFrame(val).isnull().values.any()


def get_unique_legend(axes):
    unique = {}
    for ax in axes.flat:
        handles, labels = ax.get_legend_handles_labels()
        for label, handle in zip(labels, handles):
            unique[label] = handle
    handles, labels = zip(*unique.items())
    return handles, labels


def get_all_dirs(path):
    return [p for p in Path(path).glob("*") if p.is_dir()]


def get_frequency(y):
    y = np.bincount(y)
    ii = np.nonzero(y)[0]
    return {k: v for k, v in zip(ii, y[ii])}


def get_debug_args():
    args = SimpleNamespace()
    args.model_dir = './models'
    args.data_dir = ''

    # Training settings
    args.epochs = 10
    args.seed = 0
    args.cuda = True
    args.warmup = 5000
    args.lr_max = 0.00005
    args.eval_steps = 4
    args.device = torch.device("cuda" if torch.cuda.is_available() else "cpu")

    return args<|MERGE_RESOLUTION|>--- conflicted
+++ resolved
@@ -519,10 +519,6 @@
     return torch.utils.data.DataLoader(dataset=dataset, batch_size=batch_size, shuffle=shuffle, **kwargs)
 
 
-<<<<<<< HEAD
-
-=======
->>>>>>> 86df0ca5
 def split_train_test_by_percentage(dataset, train_percentage=0.8):
     """ split pytorch Dataset object by percentage """
     train_length = int(len(dataset) * train_percentage)
