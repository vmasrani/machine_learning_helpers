from __future__ import division, print_function
<<<<<<< HEAD
from collections import defaultdict, deque
from joblib import Parallel, delayed
import errno
from pathlib import Path
from torch._six import inf
=======

>>>>>>> 433c60e2
import datetime
import errno
import json
import os
import pickle
import random
import shutil
import socket
import sys
import time
from collections import defaultdict, deque
from datetime import datetime
from pathlib import Path

import joblib
import numpy as np
import pandas as pd
import torch
import torch.distributed as dist
<<<<<<< HEAD
import shutil

=======
from joblib import Parallel, delayed
from sklearn import metrics
from torch._six import inf
>>>>>>> 433c60e2

persist_dir = Path('./.persistdir')
nested_dict = lambda: defaultdict(nested_dict)

# from the excellent https://github.com/pytorch/vision/blob/master/references/detection/utils.py
class SmoothedValue(object):
    """Track a series of values and provide access to smoothed values over a
    window or the global series average.
    """

    def __init__(self, window_size=20, fmt=None):
        if fmt is None:
            fmt = "{median:.4f} ({global_avg:.4f})"
        self.deque = deque(maxlen=window_size)
        self.total = 0.0
        self.count = 0
        self.fmt = fmt

    def update(self, value, n=1):
        self.deque.append(value)
        self.count += n
        self.total += value * n

    def synchronize_between_processes(self):
        """
        Warning: does not synchronize the deque!
        """
        if not is_dist_avail_and_initialized():
            return
        t = torch.tensor([self.count, self.total], dtype=torch.float64, device='cuda')
        dist.barrier()
        dist.all_reduce(t)
        t = t.tolist()
        self.count = int(t[0])
        self.total = t[1]

    @property
    def median(self):
        d = torch.tensor(list(self.deque))
        return d.median().item()

    @property
    def avg(self):
        d = torch.tensor(list(self.deque), dtype=torch.float32)
        return d.mean().item()

    @property
    def global_avg(self):
        return self.total / self.count

    @property
    def max(self):
        return max(self.deque)

    @property
    def value(self):
        return self.deque[-1]

    def __str__(self):
        return self.fmt.format(
            median=self.median,
            avg=self.avg,
            global_avg=self.global_avg,
            max=self.max,
            value=self.value)


def save_model(args):
    torch.save(args.model.state_dict(),
               os.path.join(args.wandb.run.dir, "model.h5"))


def all_gather(data):
    """
    Run all_gather on arbitrary picklable data (not necessarily tensors)
    Args:
        data: any picklable object
    Returns:
        list[data]: list of data gathered from each rank
    """
    world_size = get_world_size()
    if world_size == 1:
        return [data]

    # serialized to a Tensor
    buffer = pickle.dumps(data)
    storage = torch.ByteStorage.from_buffer(buffer)
    tensor = torch.ByteTensor(storage).to("cuda")

    # obtain Tensor size of each rank
    local_size = torch.tensor([tensor.numel()], device="cuda")
    size_list = [torch.tensor([0], device="cuda") for _ in range(world_size)]
    dist.all_gather(size_list, local_size)
    size_list = [int(size.item()) for size in size_list]
    max_size = max(size_list)

    # receiving Tensor from all ranks
    # we pad the tensor because torch all_gather does not support
    # gathering tensors of different shapes
    tensor_list = []
    for _ in size_list:
        tensor_list.append(torch.empty((max_size,), dtype=torch.uint8, device="cuda"))
    if local_size != max_size:
        padding = torch.empty(size=(max_size - local_size,), dtype=torch.uint8, device="cuda")
        tensor = torch.cat((tensor, padding), dim=0)
    dist.all_gather(tensor_list, tensor)

    data_list = []
    for size, tensor in zip(size_list, tensor_list):
        buffer = tensor.cpu().numpy().tobytes()[:size]
        data_list.append(pickle.loads(buffer))

    return data_list


def reduce_dict(input_dict, average=True):
    """
    Args:
        input_dict (dict): all the values will be reduced
        average (bool): whether to do average or sum
    Reduce the values in the dictionary from all processes so that all processes
    have the averaged results. Returns a dict with the same fields as
    input_dict, after reduction.
    """
    world_size = get_world_size()
    if world_size < 2:
        return input_dict
    with torch.no_grad():
        names = []
        values = []
        # sort the keys so that they are consistent across processes
        for k in sorted(input_dict.keys()):
            names.append(k)
            values.append(input_dict[k])
        values = torch.stack(values, dim=0)
        dist.all_reduce(values)
        if average:
            values /= world_size
        reduced_dict = {k: v for k, v in zip(names, values)}
    return reduced_dict


class MetricLogger(object):
    def __init__(self, delimiter="\t", header='', print_freq=1, wandb=None):
        self.meters = defaultdict(SmoothedValue)
        self.delimiter = delimiter
        self.print_freq = print_freq
        self.header = header
        self.wandb = wandb

    def update(self, **kwargs):
        for k, v in kwargs.items():
            if isinstance(v, torch.Tensor):
                v = v.item()
            assert isinstance(v, (float, int))
            self.meters[k].update(v)
        if self.wandb is not None:
            self.wandb.log(kwargs)

    def __getattr__(self, attr):
        if attr in self.meters:
            return self.meters[attr]
        if attr in self.__dict__:
            return self.__dict__[attr]
        raise AttributeError("'{}' object has no attribute '{}'".format(
            type(self).__name__, attr))

    def __str__(self):
        loss_str = []
        for name, meter in self.meters.items():
            loss_str.append(
                "{}: {}".format(name, str(meter))
            )
        return self.delimiter.join(loss_str)

    def synchronize_between_processes(self):
        for meter in self.meters.values():
            meter.synchronize_between_processes()

    def add_meter(self, name, meter):
        self.meters[name] = meter

    def step(self, iterable):
        i = 0
        start_time = time.time()
        end = time.time()
        iter_time = SmoothedValue(fmt='{avg:.4f}')
        data_time = SmoothedValue(fmt='{avg:.4f}')
        space_fmt = ':' + str(len(str(len(iterable)))) + 'd'
        if torch.cuda.is_available():
            log_msg = self.delimiter.join([
                self.header,
                '[{0' + space_fmt + '}/{1}]',
                'eta: {eta}',
                '{meters}',
                'time: {time}',
                'data: {data}',
                'max mem: {memory:.0f}'
            ])
        else:
            log_msg = self.delimiter.join([
                self.header,
                '[{0' + space_fmt + '}/{1}]',
                'eta: {eta}',
                '{meters}',
                'time: {time}',
                'data: {data}'
            ])
        MB = 1024.0 * 1024.0
        for obj in iterable:
            data_time.update(time.time() - end)
            yield obj
            iter_time.update(time.time() - end)
            if i % self.print_freq == 0 or i == len(iterable) - 1:
                eta_seconds = iter_time.global_avg * (len(iterable) - i)
                eta_string = str(datetime.timedelta(seconds=int(eta_seconds)))
                if torch.cuda.is_available():
                    print(log_msg.format(
                        i, len(iterable), eta=eta_string,
                        meters=str(self),
                        time=str(iter_time), data=str(data_time),
                        memory=torch.cuda.max_memory_allocated() / MB))
                else:
                    print(log_msg.format(
                        i, len(iterable), eta=eta_string,
                        meters=str(self),
                        time=str(iter_time), data=str(data_time)))
            i += 1
            end = time.time()
        total_time = time.time() - start_time
        total_time_str = str(datetime.timedelta(seconds=int(total_time)))
        print('{} Total time: {} ({:.4f} s / it)'.format(
            self.header, total_time_str, total_time / len(iterable)))


def collate_fn(batch):
    return tuple(zip(*batch))


def one_vs_all_cv(mylist):
    folds = []
    for i in range(len(mylist)):
        train = mylist.copy()
        test = [train.pop(i)]
        folds += [(train, test)]
    return folds

def warmup_lr_scheduler(optimizer, warmup_iters, warmup_factor):
    def f(x):
        if x >= warmup_iters:
            return 1
        alpha = float(x) / warmup_iters
        return warmup_factor * (1 - alpha) + alpha

    return torch.optim.lr_scheduler.LambdaLR(optimizer, f)


def mkdir(path):
    try:
        os.makedirs(path)
    except OSError as e:
        if e.errno != errno.EEXIST:
            raise

def copy_directory(src, dest):
    try:
        shutil.copytree(src, dest)
    except OSError as e:
        # If the error was caused because the source wasn't a directory
        if e.errno == errno.ENOTDIR:
            shutil.copy(src, dest)
        else:
            print('Directory not copied. Error: %s' % e)
            raise


def setup_for_distributed(is_master):
    """
    This function disables printing when not in master process
    """
    import builtins as __builtin__
    builtin_print = __builtin__.print

    def print(*args, **kwargs):
        force = kwargs.pop('force', False)
        if is_master or force:
            builtin_print(*args, **kwargs)

    __builtin__.print = print


def is_dist_avail_and_initialized():
    if not dist.is_available():
        return False
    if not dist.is_initialized():
        return False
    return True


def get_world_size():
    if not is_dist_avail_and_initialized():
        return 1
    return dist.get_world_size()


def get_rank():
    if not is_dist_avail_and_initialized():
        return 0
    return dist.get_rank()


def is_main_process():
    return get_rank() == 0


def save_on_master(*args, **kwargs):
    if is_main_process():
        torch.save(*args, **kwargs)


def init_distributed_mode(args):
    if 'RANK' in os.environ and 'WORLD_SIZE' in os.environ:
        args.rank = int(os.environ["RANK"])
        args.world_size = int(os.environ['WORLD_SIZE'])
        args.gpu = int(os.environ['LOCAL_RANK'])
    elif 'SLURM_PROCID' in os.environ:
        args.rank = int(os.environ['SLURM_PROCID'])
        args.gpu = args.rank % torch.cuda.device_count()
    else:
        print('Not using distributed mode')
        args.distributed = False
        return

    args.distributed = True

    torch.cuda.set_device(args.gpu)
    args.dist_backend = 'nccl'
    print('| distributed init (rank {}): {}'.format(
        args.rank, args.dist_url), flush=True)
    torch.distributed.init_process_group(backend=args.dist_backend, init_method=args.dist_url,
                                         world_size=args.world_size, rank=args.rank)
    torch.distributed.barrier()
    setup_for_distributed(args.rank == 0)


class AverageMeter(object):
    """
    Computes and stores the average, var, and sample_var
    Taken from https://en.wikipedia.org/wiki/Algorithms_for_calculating_variance#Welford's_online_algorithm
    """

    def __init__(self):
        self.keys = None
        self.reset()

    def reset(self):
        self.count = 0
        self.M2   = 0

        self.mean = 0
        self.variance = 0
        self.sample_variance = 0

    def update(self, val):
        self.step(val)

    def step(self, val):
        val = self._type_check(val)

        self.count += 1
        delta = val - self.mean
        self.mean += delta / self.count
        delta2 = val - self.mean
        self.M2 += delta * delta2

        self.variance = self.M2 / self.count if self.count > 2 else 0
        self.sample_variance = self.M2 / (self.count - 1) if self.count > 2 else 0

    # this is to assure dicts and multidimensional arrays all work
    def _type_check(self, val):
        if isinstance(val, (float, int, np.ndarray, torch.Tensor)):
            return val
        if isinstance(val, (list)):
            return numpyify(val)
        if isinstance(val, (dict)):
            val = numpyify(val)
            if self.keys is None:
                self.keys = list(val.keys())
            else:
                assert self.keys == list(val.keys()), f"keys don't match {self.keys}"
            return np.array(list(val.values()))
        else:
            raise ValueError


class MovingAverageMeter(object):
    """Computes the  moving average of a given float."""

    def __init__(self, name, fmt=':f', window=5):
        self.name = "{} (window = {})".format(name, window)
        self.fmt = fmt
        self.N = window
        self.history = []
        self.val = None
        self.reset()

    def reset(self):
        self.val = None
        self.history = []

    def update(self, val):
        self.step(val)

    def step(self, val):
        self.history.append(val)
        self.previous = self.val
        if self.val is None:
            self.val = val
        else:
            window = self.history[-self.N:]
            self.val = sum(window) / len(window)
            if len(window)  == self.N:
                self.history == window
        return self.val

    @property
    def relative_change(self):
        if None not in [self.val, self.previous]:
            relative_change = (self.previous - self.val) / self.previous
            return relative_change
        else:
            return 0

    def __str__(self):
        fmtstr = '{name} {val' + self.fmt + '} ({avg' + self.fmt + '})'
        return fmtstr.format(name=self.name, val=self.val, avg=self.relative_change)


class ConvergenceMeter(object):
    """This is a modification of pytorch's ReduceLROnPlateau object
        (https://pytorch.org/docs/stable/_modules/torch/optim/lr_scheduler.html#ReduceLROnPlateau)
        which acts as a convergence meter. Everything
        is the same as ReduceLROnPlateau, except it doesn't
        require an optimizer and doesn't modify the learning rate.
        When meter.converged(loss) is called it returns a boolean that
        says if the loss has converged.

    Args:
        mode (str): One of `min`, `max`. In `min` mode, lr will
            be reduced when the quantity metered has stopped
            decreasing; in `max` mode it will be reduced when the
            quantity metered has stopped increasing. Default: 'min'.
        patience (int): Number of epochs with no improvement after
            which learning rate will be reduced. For example, if
            `patience = 2`, then we will ignore the first 2 epochs
            with no improvement, and will only decrease the LR after the
            3rd epoch if the loss still hasn't improved then.
            Default: 10.
        threshold (float): Threshold for measuring the new optimum,
            to only focus on significant changes. Default: 1e-4.
        threshold_mode (str): One of `rel`, `abs`. In `rel` mode,
            dynamic_threshold = best * ( 1 + threshold ) in 'max'
            mode or best * ( 1 - threshold ) in `min` mode.
            In `abs` mode, dynamic_threshold = best + threshold in
            `max` mode or best - threshold in `min` mode. Default: 'rel'.
        cooldown (int): Number of epochs to wait before resuming
            normal operation after lr has been reduced. Default: 0.
        min_lr (float or list): A scalar or a list of scalars. A
            lower bound on the learning rate of all param groups
            or each group respectively. Default: 0.
        eps (float): Minimal decay applied to lr. If the difference
            between new and old lr is smaller than eps, the update is
            ignored. Default: 1e-8.

    Example:
        >>> meter = Meter('min')
        >>> for epoch in range(10):
        >>>     train(...)
        >>>     val_loss = validate(...)
        >>>     if meter.converged(val_loss):
        >>>         break
    """

    def __init__(self, mode='min', patience=10,
                 verbose=False, threshold=1e-4, threshold_mode='rel',
                 cooldown=0, eps=1e-8):

        self.has_converged = False
        self.patience = patience
        self.verbose = verbose
        self.cooldown = cooldown
        self.cooldown_counter = 0
        self.mode = mode
        self.threshold = threshold
        self.threshold_mode = threshold_mode
        self.best = None
        self.num_bad_epochs = None
        self.mode_worse = None  # the worse value for the chosen mode
        self.eps = eps
        self.last_epoch = -1
        self._init_is_better(mode=mode, threshold=threshold,
                             threshold_mode=threshold_mode)
        self._reset()

    def _reset(self):
        """Resets num_bad_epochs counter and cooldown counter."""
        self.best = self.mode_worse
        self.cooldown_counter = 0
        self.num_bad_epochs = 0

    def update(self, metrics, epoch=None):
        self.step(metrics, epoch=None)

    def step(self, metrics, epoch=None):
        # convert `metrics` to float, in case it's a zero-dim Tensor
        current = float(metrics)
        if epoch is None:
            epoch = self.last_epoch = self.last_epoch + 1
        self.last_epoch = epoch

        if self.is_better(current, self.best):
            self.best = current
            self.num_bad_epochs = 0
        else:
            self.num_bad_epochs += 1

        if self.in_cooldown:
            self.cooldown_counter -= 1
            self.num_bad_epochs = 0  # ignore any bad epochs in cooldown

        if self.num_bad_epochs > self.patience:
            self.has_converged = True

    @property
    def in_cooldown(self):
        return self.cooldown_counter > 0

    def is_better(self, a, best):
        if self.mode == 'min' and self.threshold_mode == 'rel':
            rel_epsilon = 1. - self.threshold
            return a < best * rel_epsilon

        elif self.mode == 'min' and self.threshold_mode == 'abs':
            return a < best - self.threshold

        elif self.mode == 'max' and self.threshold_mode == 'rel':
            rel_epsilon = self.threshold + 1.
            return a > best * rel_epsilon

        else:  # mode == 'max' and epsilon_mode == 'abs':
            return a > best + self.threshold

    def _init_is_better(self, mode, threshold, threshold_mode):
        if mode not in {'min', 'max'}:
            raise ValueError('mode ' + mode + ' is unknown!')
        if threshold_mode not in {'rel', 'abs'}:
            raise ValueError('threshold mode ' + threshold_mode + ' is unknown!')

        if mode == 'min':
            self.mode_worse = inf
        else:  # mode == 'max':
            self.mode_worse = -inf

        self.mode = mode
        self.threshold = threshold
        self.threshold_mode = threshold_mode


class BestMeter(object):
    """ This is like ConvergenceMeter except it stores the
        best result in a set of results. To be used in a
        grid search

    Args:
        mode (str): One of `min`, `max`. In `min` mode, best will
            be updated when the quantity metered is lower than the current best;
            in `max` mode best will be updated when the quantity metered is higher
            than the current best. Default: 'max'.

    """

    def __init__(self, mode='max', verbose=True):

        self.has_converged = False
        self.verbose = verbose
        self.mode = mode
        self.best = None
        self.best_obj = None
        self.mode_worse = None  # the worse value for the chosen mode
        self._init_is_better(mode=mode)
        self._reset()

    def _reset(self):
        self.best = self.mode_worse

    def update(self, metrics, best_obj=None):
        self.step(metrics, best_obj=None)

    def step(self, metrics, best_obj=None):
        # convert `metrics` to float, in case it's a zero-dim Tensor
        current = float(metrics)

        if self.is_better(current, self.best):
            if self.verbose:
                print("*********New best**********")
                print("value: ", current)
                print("object: ", best_obj)
                print("***************************")
            self.best = current
            self.best_obj = best_obj
            return True

        return False

    def is_better(self, a, best):
        if self.mode == 'min':
            return a < best
        else:  # mode == 'max' and epsilon_mode == 'abs':
            return a > best

    def _init_is_better(self, mode):
        if mode not in {'min', 'max'}:
            raise ValueError('mode ' + mode + ' is unknown!')
        if mode == 'min':
            self.mode_worse = inf
        else:  # mode == 'max':
            self.mode_worse = -inf

        self.mode = mode

# https://stackoverflow.com/questions/10823877/what-is-the-fastest-way-to-flatten-arbitrarily-nested-lists-in-python
def flatten(container):
    for i in container:
        if isinstance(i, (list,tuple)):
            yield from flatten(i)
        else:
            yield i

# https://codereview.stackexchange.com/questions/185785/scale-numpy-array-to-certain-range
def scale(x, out_range=(-1, 1)):
    domain = np.min(x), np.max(x)
    y = (x - (domain[1] + domain[0]) / 2) / (domain[1] - domain[0])
    return y * (out_range[1] - out_range[0]) + (out_range[1] + out_range[0]) / 2

def hits_and_misses(y_hat, y_testing):
    tp = sum(y_hat + y_testing > 1)
    tn = sum(y_hat + y_testing == 0)
    fp = sum(y_hat - y_testing > 0)
    fn = sum(y_testing - y_hat > 0)
    return tp, tn, fp, fn

def get_auc(roc):
    prec = roc['prec'].fillna(1)
    recall = roc['recall']
    return metrics.auc(recall, prec)

def classification_metrics(tp, tn, fp, fn):
    precision   = tp / (tp + fp)
    recall      = tp / (tp + fn)
    f1          = 2.0 * (precision * recall / (precision + recall))
    sensitivity = tp / (tp + fn)
    specificity = tn / (tn + fp)

    return {
        "tp": float(tp),
        "tn": float(tn),
        "fp": float(fp),
        "fn": float(fn),
        "prec": float(precision),
        "recall": float(recall),
        "f1": float(f1),
        "sensitivity": float(sensitivity),
<<<<<<< HEAD
        "tp": float(tp),
        "tn": float(tn),
        "fp": float(fp),
        "fn": float(fn),
    }






=======
        "specificity": float(specificity)
    }


>>>>>>> 433c60e2
# convert whatever to numpy array


def numpyify(val):
    if isinstance(val, dict):
        return {k: np.array(v) for k, v in val.items()}
    if isinstance(val, (float, int, list, np.ndarray)):
        return np.array(val)
    if isinstance(val, (torch.Tensor)):
        return val.cpu().numpy()
    else:
        raise ValueError("Not handled")

# Disable


def block_print():
    sys.stdout = open(os.devnull, 'w')

# Restore


def enable_print():
    sys.stdout = sys.__stdout__


def get_data_loader(dataset, batch_size, args, shuffle=True):
    """Args:
        np_array: shape [num_data, data_dim]
        batch_size: int
        device: torch.device object

    Returns: torch.utils.data.DataLoader object
    """

    if args.device == torch.device('cpu'):
        kwargs = {'num_workers': 4, 'pin_memory': True}
    else:
        kwargs = {}

    return torch.utils.data.DataLoader(dataset=dataset, batch_size=batch_size, shuffle=shuffle, **kwargs)


def get_mean_of_dataset(train_data_loader, args, idx=0):
    """ Compute mean without loading entire dataset into memory """
    meter = AverageMeter()
    for i in train_data_loader:
        if isinstance(i, list):
            meter.update(i[idx])
        else:
            meter.update(i)
    data_mean = meter.mean
    if data_mean.ndim == 2: data_mean = data_mean.mean(0)
    return tensor(data_mean, args)


def split_train_test_by_percentage(dataset, train_percentage=0.8):
    """ split pytorch Dataset object by percentage """
    train_length = int(len(dataset) * train_percentage)
    return torch.utils.data.random_split(dataset, (train_length, len(dataset) - train_length))


def pmap(f, arr, n_jobs=-1, prefer='threads', verbose=10):
    return Parallel(n_jobs=n_jobs, prefer=prefer, verbose=verbose)(delayed(f)(i) for i in arr)


def put(value, filename):
    persist_dir.mkdir(exist_ok=True)
    filename = persist_dir / filename
    print("Saving to ", filename)
    joblib.dump(value, filename)


def get(filename):
    filename = persist_dir / filename
    assert filename.exists(), "{} doesn't exist".format(filename)
    print("Loading from ", filename)
    return joblib.load(filename)


def smooth(arr, window):
    return pd.Series(arr).rolling(window, min_periods=1).mean().values


def tensor(data, args=None, dtype=torch.float):
    device = torch.device('cpu') if args is None else args.device
    if torch.is_tensor(data):
        return data.to(dtype=dtype, device=device)
    else:
        return torch.tensor(np.array(data), device=device, dtype=dtype)


def is_test_time(epoch, args):
    if args.train_only:
        return False

    # last epoch
    if epoch == (args.epochs - 1):
        return True

    # test epoch
    if (args.test_during_training and ((epoch % args.test_frequency) == 0)):
        return True

    # Else
    return False


def detect_cuda(args):
    if args.cuda and torch.cuda.is_available():
        args.device = torch.device('cuda')
        args.cuda = True
    else:
        args.device = torch.device('cpu')
        args.cuda = False
    return args


def is_schedule_update_time(epoch, args):
    # No scheduling
    if args.loss != 'tvo':
        return False

    # First epoch, initalize
    if epoch == 0:
        return True

    # Update happens at each minibatch
    if args.per_sample is True:
        return False

    # Initalize once and never update
    if args.schedule_update_frequency == 0:
        return False

    # catch checkpoint epoch
    if (epoch % args.schedule_update_frequency) == 0:
        return True

    # Else
    return False


def is_checkpoint_time(epoch, args):
    # No checkpointing
    if args.checkpoint is False:
        return False

    # skip first epoch
    if (epoch == 0):
        return False

    # catch last epoch
    if epoch == (args.epochs - 1):
        return True

    # catch checkpoint epoch
    if (epoch % args.checkpoint_frequency) == 0:
        return True

    # Else
    return False


def is_gradient_time(epoch, args):
    # No checkpointing
    if args.save_grads is False:
        return False

    # catch checkpoint epoch
    if (epoch % args.test_frequency) == 0:
        return True

    # Else
    return False


def logaddexp(a, b):
    """Returns log(exp(a) + exp(b))."""

    return torch.logsumexp(torch.cat([a.unsqueeze(0), b.unsqueeze(0)]), dim=0)


def lognormexp(values, dim=0):
    """Exponentiates, normalizes and takes log of a tensor.
    """

    log_denominator = torch.logsumexp(values, dim=dim, keepdim=True)
    # log_numerator = values
    return values - log_denominator


def make_sparse(sparse_mx, args):
    """Convert a scipy sparse matrix to a torch sparse tensor."""
    sparse_mx = sparse_mx.tocoo().astype(np.float32)

    indices = tensor(np.vstack((sparse_mx.row, sparse_mx.col)), args, torch.long)
    values = tensor(sparse_mx.data, args)
    shape = torch.Size(sparse_mx.shape)
    return torch.sparse.FloatTensor(indices, values, shape)


def exponentiate_and_normalize(values, dim=0):
    """Exponentiates and normalizes a tensor.

    Args:
        values: tensor [dim_1, ..., dim_N]
        dim: n

    Returns:
        result: tensor [dim_1, ..., dim_N]
            where result[i_1, ..., i_N] =
                            exp(values[i_1, ..., i_N])
            ------------------------------------------------------------
             sum_{j = 1}^{dim_n} exp(values[i_1, ..., j, ..., i_N])
    """

    return torch.exp(lognormexp(values, dim=dim))


def seed_all(seed, tf=False):
    """Seed all devices deterministically off of seed and somewhat
    independently."""
    np.random.seed(seed)
    random.seed(seed)
    torch.manual_seed(seed)
    torch.cuda.manual_seed_all(seed)
    if tf:
        import tensorflow as tf
        tf.random.set_seed(seed)


def get_grads(model):
    return torch.cat([torch.flatten(p.grad.clone()) for p in model.parameters()]).cpu()


def log_ess(log_weight):
    """Log of Effective sample size.
    Args:
        log_weight: Unnormalized log weights
            torch.Tensor [batch_size, S] (or [S])
    Returns: log of effective sample size [batch_size] (or [1])
    """
    dim = 1 if log_weight.ndimension() == 2 else 0

    return 2 * torch.logsumexp(log_weight, dim=dim) - \
        torch.logsumexp(2 * log_weight, dim=dim)


def ess(log_weight):
    """Effective sample size.
    Args:
        log_weight: Unnormalized log weights
            torch.Tensor [batch_size, S] (or [S])
    Returns: effective sample size [batch_size] (or [1])
    """

    return torch.exp(log_ess(log_weight))

def get_unique_dir(comment=None):
    current_time = datetime.now().strftime('%b%d_%H-%M-%S')
    host = socket.gethostname()
    name = f"{current_time}_{host}"
    if comment: name = f"{name}_{comment}"
    return name


def spread(X, N, axis=0):
    """
    Takes a 1-d vector and spreads it out over
    N rows s.t spread(X, N).sum(0) = X
    """
    return (1 / N) * duplicate(X, N, axis)

def duplicate(X, N, axis=0):
    """
    Takes a 1-d vector and duplicates it across
    N rows s.t spread(X, N).sum(axis) = N*X
    """
    order = (N, 1) if axis == 0 else (1, N)
    return X.unsqueeze(axis).repeat(*order)


def safe_json_load(path):
    path = Path(path)
    res = {}
    if path.stat().st_size != 0:
        with open(path) as data_file:
            res = json.load(data_file)
    return res

def get_experiments_from_fs(path):
    path = Path(path)
    assert (path / '_sources/').exists(), f"Bad path: {path}"
    exps = {}
    dfs = []

    for job in path.glob("*"):
        if job.parts[-1] in ['_resources', '_sources']:
            continue
        job_id = job.parts[-1]

        run = safe_json_load(job / 'run.json')
        config = safe_json_load(job / 'config.json')
        metrics = safe_json_load(job / 'metrics.json')

        exps[job_id] = {**config, **run}

        if metrics:
            for metric, v in metrics.items():
                df = pd.DataFrame(v)
                df.index = pd.MultiIndex.from_product([[job_id], [metric], df.index], names=['_id', 'metric', 'index'])
                dfs += [df]

    exps = pd.DataFrame(exps).T
    exps.index.name = '_id'
    if dfs:
        df = pd.concat(dfs).drop('timestamps', axis=1)
    else:
        df = None
    return exps, df


def get_experiments_from_dir(path, observer_name="file_storage_observer"):
    path = Path(path)
    assert path.exists(), f'Bad path: {path}'
    exps = {}
    dfs = {}
    for p in path.rglob(observer_name):
        _id = str(p).replace(f"/{observer_name}", "")
        exp, df = get_experiments_from_fs(p)
        exps[_id] = exp
        if df is None:
            print(f"{p} returned empty df")
        else:
            dfs[_id] = df

    if exps and dfs:
        exps = pd.concat(exps.values(), keys=exps.keys()).droplevel(1)
        dfs = pd.concat(dfs.values(), keys=dfs.keys()).droplevel(1)

        exps.index.name = '_id'
        dfs.index.names = ['_id', 'metric', 'index']
    else:
        raise ValueError(f"results empty! path:{path}")

    return exps, dfs

def post_process(exp, df, CUTOFF_EPOCH=2000):
    print(f"{exp[exp.status == 'COMPLETED'].shape[0]} jobs completed")
    print(f"{exp[exp.status == 'RUNNING'].shape[0]} jobs timed out")
    print(f"{exp[exp.status == 'FAILED'].shape[0]} jobs failed")

    # Remove jobs that failed
    exp = exp[exp.status != 'FAILED']

    df = df[df.steps <= CUTOFF_EPOCH]

    # get values at last epoch
    results_at_cutoff = df[df.steps == CUTOFF_EPOCH].reset_index().pivot(index='_id', columns='metric',values='values')

    # join
    exp = exp.join(results_at_cutoff, how='outer')
    return exp, df


def process_dictionary_column(df, column_name):
    if column_name in df.columns:
        return df.drop(column_name, 1).assign(**pd.DataFrame(df[column_name].values.tolist(), index=df.index))
    else:
        return df

def process_tuple_column(df, column_name, output_column_names):
    if column_name in df.columns:
        return df.drop(column_name, 1).assign(**pd.DataFrame(df[column_name].values.tolist(), index=df.index))
    else:
        return df

def process_list_column(df, column_name, output_column_names):
    if column_name in df.columns:
        new = pd.DataFrame(df[column_name].values.tolist(), index=df.index, columns=output_column_names)
        old = df.drop(column_name, 1)
        return old.merge(new, left_index=True, right_index=True)
    else:
        return df


def copy_directory(src, dest):
    try:
        shutil.copytree(src, dest)
    except OSError as e:
        # If the error was caused because the source wasn't a directory
        if e.errno == errno.ENOTDIR:
            shutil.copy(src, dest)
        else:
            print('Directory not copied. Error: %s' % e)
            raise<|MERGE_RESOLUTION|>--- conflicted
+++ resolved
@@ -1,13 +1,4 @@
 from __future__ import division, print_function
-<<<<<<< HEAD
-from collections import defaultdict, deque
-from joblib import Parallel, delayed
-import errno
-from pathlib import Path
-from torch._six import inf
-=======
-
->>>>>>> 433c60e2
 import datetime
 import errno
 import json
@@ -27,14 +18,9 @@
 import pandas as pd
 import torch
 import torch.distributed as dist
-<<<<<<< HEAD
-import shutil
-
-=======
 from joblib import Parallel, delayed
 from sklearn import metrics
 from torch._six import inf
->>>>>>> 433c60e2
 
 persist_dir = Path('./.persistdir')
 nested_dict = lambda: defaultdict(nested_dict)
@@ -707,24 +693,10 @@
         "recall": float(recall),
         "f1": float(f1),
         "sensitivity": float(sensitivity),
-<<<<<<< HEAD
-        "tp": float(tp),
-        "tn": float(tn),
-        "fp": float(fp),
-        "fn": float(fn),
-    }
-
-
-
-
-
-
-=======
         "specificity": float(specificity)
     }
 
 
->>>>>>> 433c60e2
 # convert whatever to numpy array
 
 
@@ -1109,16 +1081,4 @@
         old = df.drop(column_name, 1)
         return old.merge(new, left_index=True, right_index=True)
     else:
-        return df
-
-
-def copy_directory(src, dest):
-    try:
-        shutil.copytree(src, dest)
-    except OSError as e:
-        # If the error was caused because the source wasn't a directory
-        if e.errno == errno.ENOTDIR:
-            shutil.copy(src, dest)
-        else:
-            print('Directory not copied. Error: %s' % e)
-            raise+        return df