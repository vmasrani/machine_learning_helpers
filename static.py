--- conflicted
+++ resolved
@@ -1,14 +1,10 @@
 UBC = 'ubc'
 CC  = 'cc'
 SUBMISSION_FILE_NAME = 'train.sh'
-<<<<<<< HEAD
-SINGULARITY_COMMAND ='singularity exec --nv -B $HOME_DIR --pwd $HOME_DIR $singularity_path python'
-=======
 SINGULARITY_COMMAND = {
     'ubc': 'singularity exec --nv -B $HOME_DIR --pwd $HOME_DIR $container python',
     'cc': 'singularity exec --env REQUESTS_CA_BUNDLE=/etc/ssl/certs/ca-certificates.crt --nv -B /home -B /project -B /scratch -B /localscratch $container python'
     }
->>>>>>> 48a7eb84
 
 
 SLURM_TEMPLATE = f'''#!/bin/bash
