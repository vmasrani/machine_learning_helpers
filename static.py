--- conflicted
+++ resolved
@@ -41,11 +41,7 @@
 CC_PIP_INSTALLS = {}
 
 CC_PIP_INSTALLS['ml3'] = f'''
-<<<<<<< HEAD
-pip install GPy pyDOE scikit-image emukit tqdm
-=======
 pip install GPy pyDOE scikit-image emukit tqdm seaborn
->>>>>>> 433c60e2
 '''
 
 CC_PIP_INSTALLS['vodasafe'] = f'''
